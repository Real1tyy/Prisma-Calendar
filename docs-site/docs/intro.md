--- conflicted
+++ resolved
@@ -8,13 +8,9 @@
 
 # Prisma Calendar
 
-<<<<<<< HEAD
-Prisma Calendar is a feature-rich, fully configurable calendar plugin for Obsidian.
-=======
 **A feature-rich, fully configurable calendar plugin for Obsidian.**
 
 </div>
->>>>>>> 146924af
 
 Built for power users and newcomers alike, it gives you multiple isolated calendars, fine-grained filtering and color rules, fast folder-based indexing, and simple but powerful recurring events — all backed by plain Markdown notes.
 
